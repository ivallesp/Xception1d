--- conflicted
+++ resolved
@@ -222,44 +222,4 @@
 
     def test_values(self):
         self.assertTrue(self, (self.flatten.forward(self.input1d).sum(dim=1) == self.input1d.sum(dim=1)).all())
-<<<<<<< HEAD
-        self.assertTrue(self, (self.flatten.forward(self.input2d).sum(dim=1) == self.input2d.sum(dim=(1, 2))).all())
-        self.assertTrue(self, (self.flatten.forward(self.input3d).sum(dim=1) == self.input3d.sum(dim=(1, 2, 3))).all())
-
-
-class TestLayerNorm1d(TestCase):
-    def setUp(self):
-        self.input_tensor = torch.rand(128, 3, 25)
-
-    def test_layer_norm(self):
-        ln = LayerNormConv1d(3)
-        normalized_tensor = ln(self.input_tensor).detach().numpy()
-        self.assertTrue((normalized_tensor != 0).any())
-        self.assertEqual(self.input_tensor.shape, normalized_tensor.shape)
-        for i in range(3):
-            self.assertAlmostEqual(0, normalized_tensor[:, i, :].mean(), delta=0.005)
-            self.assertAlmostEqual(1, normalized_tensor[:, i, :].std(), delta=0.005)
-
-
-class TestLayerNorm2d(TestCase):
-    def setUp(self):
-        self.input_tensor = torch.rand(128, 3, 25, 25)
-
-    def test_layer_norm(self):
-        ln = LayerNormConv2d(3)
-        normalized_tensor = ln(self.input_tensor).detach().numpy()
-        self.assertTrue((normalized_tensor != 0).any())
-        self.assertEqual(self.input_tensor.shape, normalized_tensor.shape)
-        for i in range(3):
-            self.assertAlmostEqual(0, normalized_tensor[:, i, :].mean(), delta=0.005)
-            self.assertAlmostEqual(1, normalized_tensor[:, i, :].std(), delta=0.005)
-
-class TestOtherFunctions(TestCase):
-    def test_swish_activation(self):
-        for i in range(10):
-            r = torch.rand(1)
-            a = Swish()(r)
-            self.assertAlmostEqual(a.numpy(), r.numpy() / (1 + np.exp(-r.numpy())), delta=0.001)
-=======
-        self.assertTrue(self, (self.flatten.forward(self.input2d).sum(dim=1) == self.input2d.sum(dim=(1, 2))).all())
->>>>>>> 1cc5892d
+        self.assertTrue(self, (self.flatten.forward(self.input2d).sum(dim=1) == self.input2d.sum(dim=(1, 2))).all())